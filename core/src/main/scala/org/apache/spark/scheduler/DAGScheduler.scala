/*
 * Licensed to the Apache Software Foundation (ASF) under one or more
 * contributor license agreements.  See the NOTICE file distributed with
 * this work for additional information regarding copyright ownership.
 * The ASF licenses this file to You under the Apache License, Version 2.0
 * (the "License"); you may not use this file except in compliance with
 * the License.  You may obtain a copy of the License at
 *
 *    http://www.apache.org/licenses/LICENSE-2.0
 *
 * Unless required by applicable law or agreed to in writing, software
 * distributed under the License is distributed on an "AS IS" BASIS,
 * WITHOUT WARRANTIES OR CONDITIONS OF ANY KIND, either express or implied.
 * See the License for the specific language governing permissions and
 * limitations under the License.
 */

package org.apache.spark.scheduler

import java.io.NotSerializableException
import java.util.Properties
import java.util.concurrent.{TimeUnit, Executors}
import java.util.concurrent.atomic.AtomicInteger

import scala.collection.mutable.{ArrayBuffer, HashMap, HashSet, Map, Stack}
import scala.concurrent.Await
import scala.concurrent.duration._
import scala.language.postfixOps
import scala.reflect.ClassTag
import scala.util.control.NonFatal

import akka.pattern.ask
import akka.util.Timeout

import org.apache.spark._
import org.apache.spark.broadcast.Broadcast
import org.apache.spark.executor.TaskMetrics
import org.apache.spark.partial.{ApproximateActionListener, ApproximateEvaluator, PartialResult}
import org.apache.spark.rdd.RDD
import org.apache.spark.storage._
import org.apache.spark.util._
import org.apache.spark.storage.BlockManagerMessages.BlockManagerHeartbeat


/**
 * The high-level scheduling layer that implements stage-oriented scheduling. It computes a DAG of
 * stages for each job, keeps track of which RDDs and stage outputs are materialized, and finds a
 * minimal schedule to run the job. It then submits stages as TaskSets to an underlying
 * TaskScheduler implementation that runs them on the cluster.
 *
 * In addition to coming up with a DAG of stages, this class also determines the preferred
 * locations to run each task on, based on the current cache status, and passes these to the
 * low-level TaskScheduler. Furthermore, it handles failures due to shuffle output files being
 * lost, in which case old stages may need to be resubmitted. Failures *within* a stage that are
 * not caused by shuffle file loss are handled by the TaskScheduler, which will retry each task
 * a small number of times before cancelling the whole stage.
 *
 */
/**
 * //实现了面向stage的调度机制的高层次的调度层
 * //他会为每个job计算一个stage的DAG（有向无环图）
 * //追踪RDD和stage输出是否物化（物化就是说，写入了磁盘或者内存等地方），并且寻找一个最少消耗（最优，最小）调度机制来运行job
 * //它会将stage作为tasksets提交到底层TaskSchedulerImpl上，来在集群上运行task
 * //除了处理stage的DAG，它还负责决定运行每个task的最佳位置，基于当前的缓存状态，将这些最佳位置提交给底层的TaskSchedulerImpl
 * //此外，它会处理由于shuffle输出文件丢失导致的失败，在这种情况下，旧的stage可能就会被重新提交。
 * //一个stage内部的失败，如果不是由于shuffle文件丢失所导致的，会被TaskScheduler处理，它会多次重试每个task，直到最后，实在不行（默认最多重试3次，每次等待5s），才会取消整个stage
 *
 * @param sc
 * @param taskScheduler
 * @param listenerBus
 * @param mapOutputTracker
 * @param blockManagerMaster
 * @param env
 * @param clock
 */
private[spark]
class DAGScheduler(
    private[scheduler] val sc: SparkContext,
    private[scheduler] val taskScheduler: TaskScheduler,
    listenerBus: LiveListenerBus,
    mapOutputTracker: MapOutputTrackerMaster,
    blockManagerMaster: BlockManagerMaster,
    env: SparkEnv,
    clock: Clock = new SystemClock())
  extends Logging {

  def this(sc: SparkContext, taskScheduler: TaskScheduler) = {
    this(
      sc,
      taskScheduler,
      sc.listenerBus,
      sc.env.mapOutputTracker.asInstanceOf[MapOutputTrackerMaster],
      sc.env.blockManager.master,
      sc.env)
  }

  def this(sc: SparkContext) = this(sc, sc.taskScheduler)  // 会把taskScheduler传给dagScheduler

  private[scheduler] val nextJobId = new AtomicInteger(0)
  private[scheduler] def numTotalJobs: Int = nextJobId.get()
  private val nextStageId = new AtomicInteger(0)

  private[scheduler] val jobIdToStageIds = new HashMap[Int, HashSet[Int]]
  private[scheduler] val stageIdToStage = new HashMap[Int, Stage]
  private[scheduler] val shuffleToMapStage = new HashMap[Int, Stage]
  private[scheduler] val jobIdToActiveJob = new HashMap[Int, ActiveJob]

  // Stages we need to run whose parents aren't done
  private[scheduler] val waitingStages = new HashSet[Stage]

  // Stages we are running right now
  private[scheduler] val runningStages = new HashSet[Stage]

  // Stages that must be resubmitted due to fetch failures
  private[scheduler] val failedStages = new HashSet[Stage]

  private[scheduler] val activeJobs = new HashSet[ActiveJob]

  /**
   * Contains the locations that each RDD's partitions are cached on.  This map's keys are RDD ids
   * and its values are arrays indexed by partition numbers. Each array value is the set of
   * locations where that RDD partition is cached.
   *
   * All accesses to this map should be guarded by synchronizing on it (see SPARK-4454).
   */
  private val cacheLocs = new HashMap[Int, Array[Seq[TaskLocation]]]

  // For tracking failed nodes, we use the MapOutputTracker's epoch number, which is sent with
  // every task. When we detect a node failing, we note the current epoch number and failed
  // executor, increment it for new tasks, and use this to ignore stray ShuffleMapTask results.
  //
  // TODO: Garbage collect information about failure epochs when we know there are no more
  //       stray messages to detect.
  private val failedEpoch = new HashMap[String, Long]

  // A closure serializer that we reuse.
  // This is only safe because DAGScheduler runs in a single thread.
  private val closureSerializer = SparkEnv.get.closureSerializer.newInstance()


  /** If enabled, we may run certain actions like take() and first() locally. */
  private val localExecutionEnabled = sc.getConf.getBoolean("spark.localExecution.enabled", false)

  /** If enabled, FetchFailed will not cause stage retry, in order to surface the problem. */
  private val disallowStageRetryForTest = sc.getConf.getBoolean("spark.test.noStageRetry", false)

  private val messageScheduler =
    Executors.newScheduledThreadPool(1, Utils.namedThreadFactory("dag-scheduler-message"))
  //
  private[scheduler] val eventProcessLoop = new DAGSchedulerEventProcessLoop(this) // 构造一个DAGSchedulerEventProcessLoop
<<<<<<< HEAD
  taskScheduler.setDAGScheduler(this)
=======
  taskScheduler.setDAGScheduler(this)  // 将这个DAGScheduler赋值给TaskScheduler
>>>>>>> c7abbfdf

  private val outputCommitCoordinator = env.outputCommitCoordinator

  // Called by TaskScheduler to report task's starting.
  def taskStarted(task: Task[_], taskInfo: TaskInfo) {
    eventProcessLoop.post(BeginEvent(task, taskInfo))
  }

  // Called to report that a task has completed and results are being fetched remotely.
  def taskGettingResult(taskInfo: TaskInfo) {
    eventProcessLoop.post(GettingResultEvent(taskInfo))
  }

  // Called by TaskScheduler to report task completions or failures.
  def taskEnded(
      task: Task[_],
      reason: TaskEndReason,
      result: Any,
      accumUpdates: Map[Long, Any],
      taskInfo: TaskInfo,
      taskMetrics: TaskMetrics) {
    eventProcessLoop.post(
      CompletionEvent(task, reason, result, accumUpdates, taskInfo, taskMetrics))
  }

  /**
   * Update metrics for in-progress tasks and let the master know that the BlockManager is still
   * alive. Return true if the driver knows about the given block manager. Otherwise, return false,
   * indicating that the block manager should re-register.
   */
  def executorHeartbeatReceived(
      execId: String,
      taskMetrics: Array[(Long, Int, Int, TaskMetrics)], // (taskId, stageId, stateAttempt, metrics)
      blockManagerId: BlockManagerId): Boolean = {
    listenerBus.post(SparkListenerExecutorMetricsUpdate(execId, taskMetrics))
    implicit val timeout = Timeout(600 seconds)

    Await.result(
      blockManagerMaster.driverActor ? BlockManagerHeartbeat(blockManagerId),
      timeout.duration).asInstanceOf[Boolean]
  }

  // Called by TaskScheduler when an executor fails.
  def executorLost(execId: String) {
    eventProcessLoop.post(ExecutorLost(execId))
  }

  // Called by TaskScheduler when a host is added
  def executorAdded(execId: String, host: String) {
    eventProcessLoop.post(ExecutorAdded(execId, host))
  }

  // Called by TaskScheduler to cancel an entire TaskSet due to either repeated failures or
  // cancellation of the job itself.
  def taskSetFailed(taskSet: TaskSet, reason: String) {
    eventProcessLoop.post(TaskSetFailed(taskSet, reason))
  }

  private def getCacheLocs(rdd: RDD[_]): Array[Seq[TaskLocation]] = cacheLocs.synchronized {
    // Note: this doesn't use `getOrElse()` because this method is called O(num tasks) times
    if (!cacheLocs.contains(rdd.id)) {
      val blockIds = rdd.partitions.indices.map(index => RDDBlockId(rdd.id, index)).toArray[BlockId]
      val locs = BlockManager.blockIdsToBlockManagers(blockIds, env, blockManagerMaster)
      cacheLocs(rdd.id) = blockIds.map { id =>
        locs.getOrElse(id, Nil).map(bm => TaskLocation(bm.host, bm.executorId))
      }
    }
    cacheLocs(rdd.id)
  }

  private def clearCacheLocs(): Unit = cacheLocs.synchronized {
    cacheLocs.clear()
  }

  /**
   * Get or create a shuffle map stage for the given shuffle dependency's map side.
   * The jobId value passed in will be used if the stage doesn't already exist with
   * a lower jobId (jobId always increases across jobs.)
   */
  // 6处被调用
  private def getShuffleMapStage(shuffleDep: ShuffleDependency[_, _, _], jobId: Int): Stage = {
    // 根据shuffeId查找stage是否存在
    shuffleToMapStage.get(shuffleDep.shuffleId) match {
      case Some(stage) => stage // 如果已经存在，则直接返回
      case None => // 如果不存在
        // 如果有stage则直接使用，否则根据stage创建新的parent stage
        // We are going to register ancestor shuffle dependencies
        // 注册以前的shuffle dependency，并将shuffle dependency转换为新的stage或已经存在的stage
        registerShuffleDependencies(shuffleDep, jobId)
        // Then register current shuffleDep
        // 注册当前的shuffleDep
        val stage =
          newOrUsedStage( // 也是生成stage的，不过如果stage已经存在，则直接使用
            shuffleDep.rdd, shuffleDep.rdd.partitions.size, shuffleDep, jobId,
            shuffleDep.rdd.creationSite)
        shuffleToMapStage(shuffleDep.shuffleId) = stage
 
        stage
    }
  }

  /**
   * Create a Stage -- either directly for use as a result stage, or as part of the (re)-creation
   * of a shuffle map stage in newOrUsedStage.  The stage will be associated with the provided
   * jobId. Production of shuffle map stages should always use newOrUsedStage, not newStage
   * directly.
   */
  // 用于创建stage，从最后一个rdd，从后往前推，找父rdd，看依赖是否是宽依赖。直到找到没有父rdd
  private def newStage(
      rdd: RDD[_], // 最后一个rdd
      numTasks: Int, // 创建newStage方法的这个参数传入的是partitions.size.所以一个分区对应一个task！
      shuffleDep: Option[ShuffleDependency[_, _, _]], // 是否是一个ShuffleDependence，用于划分Stage的标记
      jobId: Int,
      callSite: CallSite)
    : Stage =
  {
    val parentStages = getParentStages(rdd, jobId)  // 获取他的父stage
    // 获得stage的id
    val id = nextStageId.getAndIncrement()
    // 创建新的stage，会传入父stage，形成依赖关系，组成DAG图
    val stage = new Stage(id, rdd, numTasks, shuffleDep, parentStages, jobId, callSite)
    stageIdToStage(id) = stage
    updateJobIdStageIdMaps(jobId, stage)
    stage
  }

  /**
   * Create a shuffle map Stage for the given RDD.  The stage will also be associated with the
   * provided jobId.  If a stage for the shuffleId existed previously so that the shuffleId is
   * present in the MapOutputTracker, then the number and location of available outputs are
   * recovered from the MapOutputTracker
   */
  private def newOrUsedStage(
      rdd: RDD[_],
      numTasks: Int,
      shuffleDep: ShuffleDependency[_, _, _],
      jobId: Int,
      callSite: CallSite)
    : Stage =
  {
    val stage = newStage(rdd, numTasks, Some(shuffleDep), jobId, callSite)
    if (mapOutputTracker.containsShuffle(shuffleDep.shuffleId)) {
      // Stage已经被计算过，从MapOutputTracker中获取计算结果
      val serLocs = mapOutputTracker.getSerializedMapOutputStatuses(shuffleDep.shuffleId)
      val locs = MapOutputTracker.deserializeMapStatuses(serLocs)
      for (i <- 0 until locs.size) {
        stage.outputLocs(i) = Option(locs(i)).toList   // locs(i) will be null if missing
      }
      stage.numAvailableOutputs = locs.count(_ != null)
    } else {
      // Kind of ugly: need to register RDDs with the cache and map output tracker here
      // since we can't do it in the RDD constructor because # of partitions is unknown
      logInfo("Registering RDD " + rdd.id + " (" + rdd.getCreationSite + ")")
      mapOutputTracker.registerShuffle(shuffleDep.shuffleId, rdd.partitions.size)
    }
    stage
  }

  /**
   * Get or create the list of parent stages for a given RDD. The stages will be assigned the
   * provided jobId if they haven't already been created with a lower jobId.
   */
  // 用于获取给定rdd的一系列父stage，每个stage分配一个jobid
  private def getParentStages(rdd: RDD[_], jobId: Int): List[Stage] = {
    val parents = new HashSet[Stage]  // parents RDD; HashSet为了防止里面元素重复
    val visited = new HashSet[RDD[_]]  // 存储已经被访问的RDD，构建的时候是从后往前回溯的一个过程，回溯过之后就会被保存起来。
    // We are manually maintaining a stack here to prevent StackOverflowError
    // caused by recursively visiting
    val waitingForVisit = new Stack[RDD[_]]   // 栈
    def visit(r: RDD[_]) {
      if (!visited(r)) { // 如果还未访问过该rdd
        visited += r // 访问过该rdd
        // Kind of ugly: need to register RDDs with the cache here since
        // we can't do it in its constructor because # of partitions is unknown
        // 这里会一直向上查找，直到看到Shuffle依赖。如果没有，那么这个作业就是一个stage
<<<<<<< HEAD
        for (dep <- r.dependencies) {// 找到该rdd的依赖。宽依赖是多个，窄依赖是一个。所以这里是复数
=======
        for (dep <- r.dependencies) { // 找到该rdd的依赖。宽依赖是多个，窄依赖是一个。所以这里是复数
>>>>>>> c7abbfdf
          dep match {
            case shufDep: ShuffleDependency[_, _, _] => // 如果依赖关系是shufDep
              // 这是真正创建stage的方法
              parents += getShuffleMapStage(shufDep, jobId) // 如果碰到关系是宽依赖，则使用该方法计算他的stage
            case _ =>    // 是窄依赖的话
              waitingForVisit.push(dep.rdd) // 压栈，认为父rdd与该rdd是一个stage
          }
        }
      }
    }
    // 把最后一个rdd压栈
    waitingForVisit.push(rdd)
    // 不停向上遍历
    while (!waitingForVisit.isEmpty) { // 如果不为空，则进入循环
      visit(waitingForVisit.pop()) // 弹栈
    }
    parents.toList
  }

  // Find ancestor missing shuffle dependencies and register into shuffleToMapStage
  private def registerShuffleDependencies(shuffleDep: ShuffleDependency[_, _, _], jobId: Int) = {
    val parentsWithNoMapStage = getAncestorShuffleDependencies(shuffleDep.rdd)
    while (!parentsWithNoMapStage.isEmpty) {
      val currentShufDep = parentsWithNoMapStage.pop()
      val stage =
        newOrUsedStage(
          currentShufDep.rdd, currentShufDep.rdd.partitions.size, currentShufDep, jobId,
          currentShufDep.rdd.creationSite)
      shuffleToMapStage(currentShufDep.shuffleId) = stage
    }
  }

  // Find ancestor shuffle dependencies that are not registered in shuffleToMapStage yet
  private def getAncestorShuffleDependencies(rdd: RDD[_]): Stack[ShuffleDependency[_, _, _]] = {
    val parents = new Stack[ShuffleDependency[_, _, _]]
    val visited = new HashSet[RDD[_]]
    // We are manually maintaining a stack here to prevent StackOverflowError
    // caused by recursively visiting
    val waitingForVisit = new Stack[RDD[_]]
    def visit(r: RDD[_]) {
      if (!visited(r)) {
        visited += r
        for (dep <- r.dependencies) {
          dep match {
            case shufDep: ShuffleDependency[_, _, _] =>
              if (!shuffleToMapStage.contains(shufDep.shuffleId)) {
                parents.push(shufDep)
              }

              waitingForVisit.push(shufDep.rdd)
            case _ =>
              waitingForVisit.push(dep.rdd)
          }
        }
      }
    }

    waitingForVisit.push(rdd)
    while (!waitingForVisit.isEmpty) {
      visit(waitingForVisit.pop())
    }
    parents
  }
  // 与getParentStage代码类似，获取没有提交的父Stage
  private def getMissingParentStages(stage: Stage): List[Stage] = {
    val missing = new HashSet[Stage]  // 存放划分好的Stage
    val visited = new HashSet[RDD[_]] // 判断这个Rdd是否遍历过
    // We are manually maintaining a stack here to prevent StackOverflowError
    // caused by recursively visiting
    val waitingForVisit = new Stack[RDD[_]] // 存放窄依赖的rdd
    def visit(rdd: RDD[_]) {
      if (!visited(rdd)) {
        visited += rdd
        if (getCacheLocs(rdd).contains(Nil)) { // 看这个rdd有没有缓存过
          for (dep <- rdd.dependencies) {  // 遍历这个rdd的依赖
            dep match {
              // 如果是宽依赖
              case shufDep: ShuffleDependency[_, _, _] =>
                // 如果是宽依赖，会创建一个ShuffleMapStage
                val mapStage = getShuffleMapStage(shufDep, stage.jobId)
                if (!mapStage.isAvailable) {
                  // 并将这个新创建的ShuffleMapStage放入missing里面
                  missing += mapStage
                }

              // 如果是窄依赖
              case narrowDep: NarrowDependency[_] =>
                waitingForVisit.push(narrowDep.rdd) // 将这个窄依赖的rdd放入waitingForVisit栈
            }
          }
        }
      }
    }
    waitingForVisit.push(stage.rdd)
    while (!waitingForVisit.isEmpty) {
      visit(waitingForVisit.pop())
    }
    missing.toList
  }

  /**
   * Registers the given jobId among the jobs that need the given stage and
   * all of that stage's ancestors.
   */
  private def updateJobIdStageIdMaps(jobId: Int, stage: Stage) {
    def updateJobIdStageIdMapsList(stages: List[Stage]) {
      if (stages.nonEmpty) {
        val s = stages.head
        s.jobIds += jobId
        jobIdToStageIds.getOrElseUpdate(jobId, new HashSet[Int]()) += s.id
        val parents: List[Stage] = getParentStages(s.rdd, jobId)
        val parentsWithoutThisJobId = parents.filter { ! _.jobIds.contains(jobId) }
        updateJobIdStageIdMapsList(parentsWithoutThisJobId ++ stages.tail)
      }
    }
    updateJobIdStageIdMapsList(List(stage))
  }

  /**
   * Removes state for job and any stages that are not needed by any other job.  Does not
   * handle cancelling tasks or notifying the SparkListener about finished jobs/stages/tasks.
   *
   * @param job The job whose state to cleanup.
   */
  private def cleanupStateForJobAndIndependentStages(job: ActiveJob) {
    val registeredStages = jobIdToStageIds.get(job.jobId)
    if (registeredStages.isEmpty || registeredStages.get.isEmpty) {
      logError("No stages registered for job " + job.jobId)
    } else {
      stageIdToStage.filterKeys(stageId => registeredStages.get.contains(stageId)).foreach {
        case (stageId, stage) =>
          val jobSet = stage.jobIds
          if (!jobSet.contains(job.jobId)) {
            logError(
              "Job %d not registered for stage %d even though that stage was registered for the job"
              .format(job.jobId, stageId))
          } else {
            def removeStage(stageId: Int) {
              // data structures based on Stage
              for (stage <- stageIdToStage.get(stageId)) {
                if (runningStages.contains(stage)) {
                  logDebug("Removing running stage %d".format(stageId))
                  runningStages -= stage
                }
                for ((k, v) <- shuffleToMapStage.find(_._2 == stage)) {
                  shuffleToMapStage.remove(k)
                }
                if (waitingStages.contains(stage)) {
                  logDebug("Removing stage %d from waiting set.".format(stageId))
                  waitingStages -= stage
                }
                if (failedStages.contains(stage)) {
                  logDebug("Removing stage %d from failed set.".format(stageId))
                  failedStages -= stage
                }
              }
              // data structures based on StageId
              stageIdToStage -= stageId
              logDebug("After removal of stage %d, remaining stages = %d"
                .format(stageId, stageIdToStage.size))
            }

            jobSet -= job.jobId
            if (jobSet.isEmpty) { // no other job needs this stage
              removeStage(stageId)
            }
          }
      }
    }
    jobIdToStageIds -= job.jobId
    jobIdToActiveJob -= job.jobId
    activeJobs -= job
    job.finalStage.resultOfJob = None
  }

  /**
   * Submit a job to the job scheduler and get a JobWaiter object back. The JobWaiter object
   * can be used to block until the the job finishes executing or can be used to cancel the job.
   */
  // 提交一个job到job调度器，返回一个JobWaiter
  def submitJob[T, U](
      rdd: RDD[T],
      func: (TaskContext, Iterator[T]) => U,
      partitions: Seq[Int],
      callSite: CallSite,
      allowLocal: Boolean,
      resultHandler: (Int, U) => Unit,
      properties: Properties = null): JobWaiter[U] =
  {
    // Check to make sure we are not launching a task on a partition that does not exist.
    val maxPartitions = rdd.partitions.length
    // 如果partition个数 > 最大partition个数或者 小于0 则报错
    partitions.find(p => p >= maxPartitions || p < 0).foreach { p =>
      throw new IllegalArgumentException(
        "Attempting to access a non-existent partition: " + p + ". " +
          "Total number of partitions: " + maxPartitions)
    }

    // jobId 自增一
    val jobId = nextJobId.getAndIncrement()
    if (partitions.size == 0) {
      // 每个partition 对应一个 task
      return new JobWaiter[U](this, jobId, 0, resultHandler)
    }

    assert(partitions.size > 0)  // true正常运行，false退出
    val func2 = func.asInstanceOf[(TaskContext, Iterator[_]) => _]
    // 创建JobWaiter实例
    val waiter = new JobWaiter(this, jobId, partitions.size, resultHandler)
    // 向eventProcessLoop提交JobSubmited类型的事件，放到eventProcessLoop的阻塞队列中
    eventProcessLoop.post(JobSubmitted( // 将数据封装到JobSubmitted case class； eventProcessLoop是DAGSchedulerEventProcessLoop，所以post方法找到DAGSchedulerEventProcessLoop的post方法
      jobId, rdd, func2, partitions.toArray, allowLocal, callSite, waiter, properties))
    waiter
  }
  // DAGScheduler的runJob方法，用来切分stage
  def runJob[T, U: ClassTag](
      rdd: RDD[T],
      func: (TaskContext, Iterator[T]) => U,
      partitions: Seq[Int],
      callSite: CallSite,
      allowLocal: Boolean,
      resultHandler: (Int, U) => Unit,
      properties: Properties = null)
  {
    val start = System.nanoTime
    // 调用submitJob方法，并返回一个回调器
    // rdd是最后一个rdd，func是传入的方法，partions是分区数组
    val waiter = submitJob(rdd, func, partitions, callSite, allowLocal, resultHandler, properties)
    // 等待结果
    waiter.awaitResult() match {
      // 如果正常执行了
      case JobSucceeded => {
        logInfo("Job %d finished: %s, took %f s".format
          (waiter.jobId, callSite.shortForm, (System.nanoTime - start) / 1e9))
      }
      // 如果job失败了
      case JobFailed(exception: Exception) =>
        logInfo("Job %d failed: %s, took %f s".format
          (waiter.jobId, callSite.shortForm, (System.nanoTime - start) / 1e9))
        throw exception
    }
  }

  def runApproximateJob[T, U, R](
      rdd: RDD[T],
      func: (TaskContext, Iterator[T]) => U,
      evaluator: ApproximateEvaluator[U, R],
      callSite: CallSite,
      timeout: Long,
      properties: Properties = null)
    : PartialResult[R] =
  {
    val listener = new ApproximateActionListener(rdd, func, evaluator, timeout)
    val func2 = func.asInstanceOf[(TaskContext, Iterator[_]) => _]
    val partitions = (0 until rdd.partitions.size).toArray
    val jobId = nextJobId.getAndIncrement()
    eventProcessLoop.post(JobSubmitted(
      jobId, rdd, func2, partitions, allowLocal = false, callSite, listener, properties))
    listener.awaitResult()    // Will throw an exception if the job fails
  }

  /**
   * Cancel a job that is running or waiting in the queue.
   */
  def cancelJob(jobId: Int) {
    logInfo("Asked to cancel job " + jobId)
    eventProcessLoop.post(JobCancelled(jobId))
  }

  def cancelJobGroup(groupId: String) {
    logInfo("Asked to cancel job group " + groupId)
    eventProcessLoop.post(JobGroupCancelled(groupId))
  }

  /**
   * Cancel all jobs that are running or waiting in the queue.
   */
  def cancelAllJobs() {
    eventProcessLoop.post(AllJobsCancelled)
  }

  private[scheduler] def doCancelAllJobs() {
    // Cancel all running jobs.
    runningStages.map(_.jobId).foreach(handleJobCancellation(_,
      reason = "as part of cancellation of all jobs"))
    activeJobs.clear() // These should already be empty by this point,
    jobIdToActiveJob.clear() // but just in case we lost track of some jobs...
    submitWaitingStages()
  }

  /**
   * Cancel all jobs associated with a running or scheduled stage.
   */
  def cancelStage(stageId: Int) {
    eventProcessLoop.post(StageCancelled(stageId))
  }

  /**
   * Resubmit any failed stages. Ordinarily called after a small amount of time has passed since
   * the last fetch failure.
   */
  private[scheduler] def resubmitFailedStages() {
    if (failedStages.size > 0) {
      // Failed stages may be removed by job cancellation, so failed might be empty even if
      // the ResubmitFailedStages event has been scheduled.
      logInfo("Resubmitting failed stages")
      clearCacheLocs()
      val failedStagesCopy = failedStages.toArray
      failedStages.clear()
      for (stage <- failedStagesCopy.sortBy(_.jobId)) {
        submitStage(stage)
      }
    }
    submitWaitingStages()
  }

  /**
   * Check for waiting or failed stages which are now eligible for resubmission.
   * Ordinarily run on every iteration of the event loop.
   */
  private def submitWaitingStages() {
    // TODO: We might want to run this less often, when we are sure that something has become
    // runnable that wasn't before.
    logTrace("Checking for newly runnable parent stages")
    logTrace("running: " + runningStages)
    logTrace("waiting: " + waitingStages)
    logTrace("failed: " + failedStages)
    val waitingStagesCopy = waitingStages.toArray
    waitingStages.clear()
    for (stage <- waitingStagesCopy.sortBy(_.jobId)) {
      submitStage(stage)
    }
  }

  /**
   * Run a job on an RDD locally, assuming it has only a single partition and no dependencies.
   * We run the operation in a separate thread just in case it takes a bunch of time, so that we
   * don't block the DAGScheduler event loop or other concurrent jobs.
   */
  protected def runLocally(job: ActiveJob) {
    logInfo("Computing the requested partition locally")
    new Thread("Local computation of job " + job.jobId) {
      override def run() {
        runLocallyWithinThread(job)
      }
    }.start()
  }

  // Broken out for easier testing in DAGSchedulerSuite.
  protected def runLocallyWithinThread(job: ActiveJob) {
    var jobResult: JobResult = JobSucceeded
    try {
      val rdd = job.finalStage.rdd
      val split = rdd.partitions(job.partitions(0))
      val taskContext = new TaskContextImpl(job.finalStage.id, job.partitions(0), taskAttemptId = 0,
        attemptNumber = 0, runningLocally = true)
      TaskContextHelper.setTaskContext(taskContext)
      try {
        val result = job.func(taskContext, rdd.iterator(split, taskContext))
        job.listener.taskSucceeded(0, result)
      } finally {
        taskContext.markTaskCompleted()
        TaskContextHelper.unset()
      }
    } catch {
      case e: Exception =>
        val exception = new SparkDriverExecutionException(e)
        jobResult = JobFailed(exception)
        job.listener.jobFailed(exception)
      case oom: OutOfMemoryError =>
        val exception = new SparkException("Local job aborted due to out of memory error", oom)
        jobResult = JobFailed(exception)
        job.listener.jobFailed(exception)
    } finally {
      val s = job.finalStage
      // clean up data structures that were populated for a local job,
      // but that won't get cleaned up via the normal paths through
      // completion events or stage abort
      stageIdToStage -= s.id
      jobIdToStageIds -= job.jobId
      listenerBus.post(SparkListenerJobEnd(job.jobId, clock.getTimeMillis(), jobResult))
    }
  }

  /** Finds the earliest-created active job that needs the stage */
  // TODO: Probably should actually find among the active jobs that need this
  // stage the one with the highest priority (highest-priority pool, earliest created).
  // That should take care of at least part of the priority inversion problem with
  // cross-job dependencies.
  private def activeJobForStage(stage: Stage): Option[Int] = {
    val jobsThatUseStage: Array[Int] = stage.jobIds.toArray.sorted
    jobsThatUseStage.find(jobIdToActiveJob.contains)
  }

  private[scheduler] def handleJobGroupCancelled(groupId: String) {
    // Cancel all jobs belonging to this job group.
    // First finds all active jobs with this group id, and then kill stages for them.
    val activeInGroup = activeJobs.filter(activeJob =>
      groupId == activeJob.properties.get(SparkContext.SPARK_JOB_GROUP_ID))
    val jobIds = activeInGroup.map(_.jobId)
    jobIds.foreach(handleJobCancellation(_, "part of cancelled job group %s".format(groupId)))
    submitWaitingStages()
  }

  private[scheduler] def handleBeginEvent(task: Task[_], taskInfo: TaskInfo) {
    // Note that there is a chance that this task is launched after the stage is cancelled.
    // In that case, we wouldn't have the stage anymore in stageIdToStage.
    val stageAttemptId = stageIdToStage.get(task.stageId).map(_.latestInfo.attemptId).getOrElse(-1)
    listenerBus.post(SparkListenerTaskStart(task.stageId, stageAttemptId, taskInfo))
    submitWaitingStages()
  }

  private[scheduler] def handleTaskSetFailed(taskSet: TaskSet, reason: String) {
    stageIdToStage.get(taskSet.stageId).foreach {abortStage(_, reason) }
    submitWaitingStages()
  }

  private[scheduler] def cleanUpAfterSchedulerStop() {
    for (job <- activeJobs) {
      val error = new SparkException("Job cancelled because SparkContext was shut down")
      job.listener.jobFailed(error)
      // Tell the listeners that all of the running stages have ended.  Don't bother
      // cancelling the stages because if the DAG scheduler is stopped, the entire application
      // is in the process of getting stopped.
      val stageFailedMessage = "Stage cancelled because SparkContext was shut down"
      runningStages.foreach { stage =>
        stage.latestInfo.stageFailed(stageFailedMessage)
        listenerBus.post(SparkListenerStageCompleted(stage.latestInfo))
      }
      listenerBus.post(SparkListenerJobEnd(job.jobId, clock.getTimeMillis(), JobFailed(error)))
    }
  }

  private[scheduler] def handleGetTaskResult(taskInfo: TaskInfo) {
    listenerBus.post(SparkListenerTaskGettingResult(taskInfo))
    submitWaitingStages()
  }

  /**
   * //用来切分stage
   * @param jobId
   * @param finalRDD 最后一个rdd
   * @param func
   * @param partitions
   * @param allowLocal
   * @param callSite
   * @param listener
   * @param properties
   */
  private[scheduler] def handleJobSubmitted(jobId: Int,
      finalRDD: RDD[_],
      func: (TaskContext, Iterator[_]) => _,
      partitions: Array[Int],
      allowLocal: Boolean,
      callSite: CallSite,
      listener: JobListener,
      properties: Properties = null)
  {
    var finalStage: Stage = null
    try {
      // New stage creation may throw an exception if, for example, jobs are run on a
      // HadoopRDD whose underlying HDFS files have been deleted.
      // 重要！该方法用于划分stage
      finalStage = newStage(finalRDD, partitions.size, None, jobId, callSite)
    } catch {
      case e: Exception =>
        logWarning("Creating new stage failed due to exception - job: " + jobId, e)
        listener.jobFailed(e)
        return
    }
    if (finalStage != null) {
      val job = new ActiveJob(jobId, finalStage, func, partitions, callSite, listener, properties)
      clearCacheLocs()
      logInfo("Got job %s (%s) with %d output partitions (allowLocal=%s)".format(
        job.jobId, callSite.shortForm, partitions.length, allowLocal))
      logInfo("Final stage: " + finalStage + "(" + finalStage.name + ")")
      logInfo("Parents of final stage: " + finalStage.parents)
      logInfo("Missing parents: " + getMissingParentStages(finalStage))
      val shouldRunLocally =
        localExecutionEnabled && allowLocal && finalStage.parents.isEmpty && partitions.length == 1
      val jobSubmissionTime = clock.getTimeMillis()
      if (shouldRunLocally) {
        // Compute very short actions like first() or take() with no parent stages locally.
        listenerBus.post(
          SparkListenerJobStart(job.jobId, jobSubmissionTime, Seq.empty, properties))
        runLocally(job)
      } else {
        // 集群模式
        jobIdToActiveJob(jobId) = job
        activeJobs += job
        finalStage.resultOfJob = Some(job)
        val stageIds = jobIdToStageIds(jobId).toArray
        val stageInfos = stageIds.flatMap(id => stageIdToStage.get(id).map(_.latestInfo))
        listenerBus.post(
          SparkListenerJobStart(job.jobId, jobSubmissionTime, stageInfos, properties))

        // 开始提交 Stage
        submitStage(finalStage)
      }
    }
    submitWaitingStages()
  }

  /** Submits stage, but first recursively submits any missing parents. */
  /**
   * 根据最后一个Stage 递归的提交Stage
   *  逆序job划分stage
    *  正序提交stage
   * @param stage
   */
  private def submitStage(stage: Stage) {
    val jobId = activeJobForStage(stage)
    if (jobId.isDefined) {
      logDebug("submitStage(" + stage + ")")
      // 不是等待Stage，且不是正在执行的Stage且不是失败的Stage
      if (!waitingStages(stage) && !runningStages(stage) && !failedStages(stage)) {
        // 获取他的父Stage，并按stage的id进行排序，得到父stage的集合
        val missing = getMissingParentStages(stage).sortBy(_.id)
        logDebug("missing: " + missing)
        // 判断父Stage是否为空
        if (missing == Nil) { // 为空说明是第一个Stage
          logInfo("Submitting " + stage + " (" + stage.rdd + "), which has no missing parents")
          // 开始提交最前面（正序）的Stage，将stage封装task，在stage里面切割task
          submitMissingTasks(stage, jobId.get)
        } else { // 有父Stage，就递归提交
          for (parent <- missing) {
            submitStage(parent)  // 递归调用，再寻找其父父RDD
          }
          waitingStages += stage
        }
      }
    } else {
      abortStage(stage, "No active job for stage " + stage.id)
    }
  }

  /** Called when stage's parents are available and we can now do its task. */
  /**
   * DAG 提交Stage给TaskScheduler
   * @param stage
   * @param jobId
   */
  private def submitMissingTasks(stage: Stage, jobId: Int) {
    logDebug("submitMissingTasks(" + stage + ")")
    // Get our pending tasks and remember them in our pendingTasks entry
    stage.pendingTasks.clear()

    // First figure out the indexes of partition ids to compute.
    // 将partition的最佳位置计算出来
    val partitionsToCompute: Seq[Int] = {
      if (stage.isShuffleMap) {
        (0 until stage.numPartitions).filter(id => stage.outputLocs(id) == Nil)
      } else {
        val job = stage.resultOfJob.get
        (0 until job.numPartitions).filter(id => !job.finished(id))
      }
    }

    val properties = if (jobIdToActiveJob.contains(jobId)) {
      jobIdToActiveJob(stage.jobId).properties
    } else {
      // this stage will be assigned to "default" pool
      null
    }

    runningStages += stage  // 将当前stage加入到正在执行Stage
    // SparkListenerStageSubmitted should be posted before testing whether tasks are
    // serializable. If tasks are not serializable, a SparkListenerStageCompleted event
    // will be posted, which should always come after a corresponding SparkListenerStageSubmitted
    // event.
    stage.latestInfo = StageInfo.fromStage(stage, Some(partitionsToCompute.size))
    outputCommitCoordinator.stageStart(stage.id)
    listenerBus.post(SparkListenerStageSubmitted(stage.latestInfo, properties))

    // TODO: Maybe we can keep the taskBinary in Stage to avoid serializing it multiple times.
    // Broadcasted binary for the task, used to dispatch tasks to executors. Note that we broadcast
    // the serialized copy of the RDD and for each task we will deserialize it, which means each
    // task gets a different copy of the RDD. This provides stronger isolation between tasks that
    // might modify state of objects referenced in their closures. This is necessary in Hadoop
    // where the JobConf/Configuration object is not thread-safe.
    var taskBinary: Broadcast[Array[Byte]] = null
    try {
      // For ShuffleMapTask, serialize and broadcast (rdd, shuffleDep).
      // For ResultTask, serialize and broadcast (rdd, func).
      val taskBinaryBytes: Array[Byte] =
        if (stage.isShuffleMap) {
          closureSerializer.serialize((stage.rdd, stage.shuffleDep.get) : AnyRef).array()
        } else {
          closureSerializer.serialize((stage.rdd, stage.resultOfJob.get.func) : AnyRef).array()
        }
      taskBinary = sc.broadcast(taskBinaryBytes)
    } catch {
      // In the case of a failure during serialization, abort the stage.
      case e: NotSerializableException =>
        abortStage(stage, "Task not serializable: " + e.toString)
        runningStages -= stage
        return
      case NonFatal(e) =>
        abortStage(stage, s"Task serialization failed: $e\n${e.getStackTraceString}")
        runningStages -= stage
        return
    }
    // 创建多少个Task，Task的个数与分区的个数一致
    val tasks: Seq[Task[_]] = if (stage.isShuffleMap) {
      partitionsToCompute.map { id =>
        val locs = getPreferredLocs(stage.rdd, id)   // 得到最佳的计算位置
        val part = stage.rdd.partitions(id)  // 得到partition
        // ShuffleMapTask用于拉取上游的数据
        new ShuffleMapTask(stage.id, taskBinary, part, locs)  // 一个分区new一个ShuffleMapTask
      }
    } else {
      val job = stage.resultOfJob.get
      partitionsToCompute.map { id =>
        val p: Int = job.partitions(id)
        val part = stage.rdd.partitions(p)
        // 或者rdd计算的最佳位置 getPreferredLocs
        val locs = getPreferredLocs(stage.rdd, p)
        // ResultTask将计算结果写入HDFS，NoSQL里
        new ResultTask(stage.id, taskBinary, part, locs, id)
      }
    }
    // 如果Task的个数>0
    if (tasks.size > 0) {
      logInfo("Submitting " + tasks.size + " missing tasks from " + stage + " (" + stage.rdd + ")")
      stage.pendingTasks ++= tasks
      logDebug("New pending tasks: " + stage.pendingTasks)
      // TODO 调用taskScheduler的submitTasks方法来提交TaskSet
      taskScheduler.submitTasks(
        new TaskSet(tasks.toArray, stage.id, stage.newAttemptId(), stage.jobId, properties))
      stage.latestInfo.submissionTime = Some(clock.getTimeMillis())
    } else {
      // Because we posted SparkListenerStageSubmitted earlier, we should post
      // SparkListenerStageCompleted here in case there are no tasks to run.
      outputCommitCoordinator.stageEnd(stage.id)
      listenerBus.post(SparkListenerStageCompleted(stage.latestInfo))
      logDebug("Stage " + stage + " is actually done; %b %d %d".format(
        stage.isAvailable, stage.numAvailableOutputs, stage.numPartitions))
      runningStages -= stage
    }
  }

  /** Merge updates from a task to our local accumulator values */
  private def updateAccumulators(event: CompletionEvent): Unit = {
    val task = event.task
    val stage = stageIdToStage(task.stageId)
    if (event.accumUpdates != null) {
      try {
        Accumulators.add(event.accumUpdates)
        event.accumUpdates.foreach { case (id, partialValue) =>
          val acc = Accumulators.originals(id).asInstanceOf[Accumulable[Any, Any]]
          // To avoid UI cruft, ignore cases where value wasn't updated
          if (acc.name.isDefined && partialValue != acc.zero) {
            val name = acc.name.get
            val stringPartialValue = Accumulators.stringifyPartialValue(partialValue)
            val stringValue = Accumulators.stringifyValue(acc.value)
            stage.latestInfo.accumulables(id) = AccumulableInfo(id, name, stringValue)
            event.taskInfo.accumulables +=
              AccumulableInfo(id, name, Some(stringPartialValue), stringValue)
          }
        }
      } catch {
        // If we see an exception during accumulator update, just log the
        // error and move on.
        case e: Exception =>
          logError(s"Failed to update accumulators for $task", e)
      }
    }
  }

  /**
   * Responds to a task finishing. This is called inside the event loop so it assumes that it can
   * modify the scheduler's internal state. Use taskEnded() to post a task end event from outside.
   */
  private[scheduler] def handleTaskCompletion(event: CompletionEvent) {
    val task = event.task
    val stageId = task.stageId
    val taskType = Utils.getFormattedClassName(task)

    outputCommitCoordinator.taskCompleted(stageId, task.partitionId,
      event.taskInfo.attempt, event.reason)

    // The success case is dealt with separately below, since we need to compute accumulator
    // updates before posting.
    if (event.reason != Success) {
      val attemptId = stageIdToStage.get(task.stageId).map(_.latestInfo.attemptId).getOrElse(-1)
      listenerBus.post(SparkListenerTaskEnd(stageId, attemptId, taskType, event.reason,
        event.taskInfo, event.taskMetrics))
    }

    if (!stageIdToStage.contains(task.stageId)) {
      // Skip all the actions if the stage has been cancelled.
      return
    }

    val stage = stageIdToStage(task.stageId)

    def markStageAsFinished(stage: Stage, errorMessage: Option[String] = None) = {
      val serviceTime = stage.latestInfo.submissionTime match {
        case Some(t) => "%.03f".format((clock.getTimeMillis() - t) / 1000.0)
        case _ => "Unknown"
      }
      if (errorMessage.isEmpty) {
        logInfo("%s (%s) finished in %s s".format(stage, stage.name, serviceTime))
        stage.latestInfo.completionTime = Some(clock.getTimeMillis())
      } else {
        stage.latestInfo.stageFailed(errorMessage.get)
        logInfo("%s (%s) failed in %s s".format(stage, stage.name, serviceTime))
      }
      listenerBus.post(SparkListenerStageCompleted(stage.latestInfo))
      runningStages -= stage
    }
    event.reason match {
      case Success =>
        listenerBus.post(SparkListenerTaskEnd(stageId, stage.latestInfo.attemptId, taskType,
          event.reason, event.taskInfo, event.taskMetrics))
        stage.pendingTasks -= task
        task match {
          case rt: ResultTask[_, _] =>
            stage.resultOfJob match {
              case Some(job) =>
                if (!job.finished(rt.outputId)) {
                  updateAccumulators(event)
                  job.finished(rt.outputId) = true
                  job.numFinished += 1
                  // If the whole job has finished, remove it
                  if (job.numFinished == job.numPartitions) {
                    markStageAsFinished(stage)
                    cleanupStateForJobAndIndependentStages(job)
                    listenerBus.post(
                      SparkListenerJobEnd(job.jobId, clock.getTimeMillis(), JobSucceeded))
                  }

                  // taskSucceeded runs some user code that might throw an exception. Make sure
                  // we are resilient against that.
                  try {
                    job.listener.taskSucceeded(rt.outputId, event.result)
                  } catch {
                    case e: Exception =>
                      // TODO: Perhaps we want to mark the stage as failed?
                      job.listener.jobFailed(new SparkDriverExecutionException(e))
                  }
                }
              case None =>
                logInfo("Ignoring result from " + rt + " because its job has finished")
            }

          case smt: ShuffleMapTask =>
            updateAccumulators(event)
            val status = event.result.asInstanceOf[MapStatus]
            val execId = status.location.executorId
            logDebug("ShuffleMapTask finished on " + execId)
            if (failedEpoch.contains(execId) && smt.epoch <= failedEpoch(execId)) {
              logInfo("Ignoring possibly bogus ShuffleMapTask completion from " + execId)
            } else {
              stage.addOutputLoc(smt.partitionId, status)
            }
            if (runningStages.contains(stage) && stage.pendingTasks.isEmpty) {
              markStageAsFinished(stage)
              logInfo("looking for newly runnable stages")
              logInfo("running: " + runningStages)
              logInfo("waiting: " + waitingStages)
              logInfo("failed: " + failedStages)
              if (stage.shuffleDep.isDefined) {
                // We supply true to increment the epoch number here in case this is a
                // recomputation of the map outputs. In that case, some nodes may have cached
                // locations with holes (from when we detected the error) and will need the
                // epoch incremented to refetch them.
                // TODO: Only increment the epoch number if this is not the first time
                //       we registered these map outputs.
                mapOutputTracker.registerMapOutputs(
                  stage.shuffleDep.get.shuffleId,
                  stage.outputLocs.map(list => if (list.isEmpty) null else list.head).toArray,
                  changeEpoch = true)
              }
              clearCacheLocs()
              if (stage.outputLocs.exists(_ == Nil)) {
                // Some tasks had failed; let's resubmit this stage
                // TODO: Lower-level scheduler should also deal with this
                logInfo("Resubmitting " + stage + " (" + stage.name +
                  ") because some of its tasks had failed: " +
                  stage.outputLocs.zipWithIndex.filter(_._1 == Nil).map(_._2).mkString(", "))
                submitStage(stage)
              } else {
                val newlyRunnable = new ArrayBuffer[Stage]
                for (stage <- waitingStages) {
                  logInfo("Missing parents for " + stage + ": " + getMissingParentStages(stage))
                }
                for (stage <- waitingStages if getMissingParentStages(stage) == Nil) {
                  newlyRunnable += stage
                }
                waitingStages --= newlyRunnable
                runningStages ++= newlyRunnable
                for {
                  stage <- newlyRunnable.sortBy(_.id)
                  jobId <- activeJobForStage(stage)
                } {
                  logInfo("Submitting " + stage + " (" + stage.rdd + "), which is now runnable")
                  submitMissingTasks(stage, jobId)
                }
              }
            }
          }

      case Resubmitted =>
        logInfo("Resubmitted " + task + ", so marking it as still running")
        stage.pendingTasks += task

      case FetchFailed(bmAddress, shuffleId, mapId, reduceId, failureMessage) =>
        val failedStage = stageIdToStage(task.stageId)
        val mapStage = shuffleToMapStage(shuffleId)

        // It is likely that we receive multiple FetchFailed for a single stage (because we have
        // multiple tasks running concurrently on different executors). In that case, it is possible
        // the fetch failure has already been handled by the scheduler.
        if (runningStages.contains(failedStage)) {
          logInfo(s"Marking $failedStage (${failedStage.name}) as failed " +
            s"due to a fetch failure from $mapStage (${mapStage.name})")
          markStageAsFinished(failedStage, Some(failureMessage))
          runningStages -= failedStage
        }

        if (disallowStageRetryForTest) {
          abortStage(failedStage, "Fetch failure will not retry stage due to testing config")
        } else if (failedStages.isEmpty) {
          // Don't schedule an event to resubmit failed stages if failed isn't empty, because
          // in that case the event will already have been scheduled.
          // TODO: Cancel running tasks in the stage
          logInfo(s"Resubmitting $mapStage (${mapStage.name}) and " +
            s"$failedStage (${failedStage.name}) due to fetch failure")
          messageScheduler.schedule(new Runnable {
            override def run(): Unit = eventProcessLoop.post(ResubmitFailedStages)
          }, DAGScheduler.RESUBMIT_TIMEOUT, TimeUnit.MILLISECONDS)
        }
        failedStages += failedStage
        failedStages += mapStage
        // Mark the map whose fetch failed as broken in the map stage
        if (mapId != -1) {
          mapStage.removeOutputLoc(mapId, bmAddress)
          mapOutputTracker.unregisterMapOutput(shuffleId, mapId, bmAddress)
        }

        // TODO: mark the executor as failed only if there were lots of fetch failures on it
        if (bmAddress != null) {
          handleExecutorLost(bmAddress.executorId, fetchFailed = true, Some(task.epoch))
        }

      case commitDenied: TaskCommitDenied =>
        // Do nothing here, left up to the TaskScheduler to decide how to handle denied commits

      case ExceptionFailure(className, description, stackTrace, fullStackTrace, metrics) =>
        // Do nothing here, left up to the TaskScheduler to decide how to handle user failures

      case TaskResultLost =>
        // Do nothing here; the TaskScheduler handles these failures and resubmits the task.

      case other =>
        // Unrecognized failure - also do nothing. If the task fails repeatedly, the TaskScheduler
        // will abort the job.
    }
    submitWaitingStages()
  }

  /**
   * Responds to an executor being lost. This is called inside the event loop, so it assumes it can
   * modify the scheduler's internal state. Use executorLost() to post a loss event from outside.
   *
   * We will also assume that we've lost all shuffle blocks associated with the executor if the
   * executor serves its own blocks (i.e., we're not using external shuffle) OR a FetchFailed
   * occurred, in which case we presume all shuffle data related to this executor to be lost.
   *
   * Optionally the epoch during which the failure was caught can be passed to avoid allowing
   * stray fetch failures from possibly retriggering the detection of a node as lost.
   */
  private[scheduler] def handleExecutorLost(
      execId: String,
      fetchFailed: Boolean,
      maybeEpoch: Option[Long] = None) {
    val currentEpoch = maybeEpoch.getOrElse(mapOutputTracker.getEpoch)
    if (!failedEpoch.contains(execId) || failedEpoch(execId) < currentEpoch) {
      failedEpoch(execId) = currentEpoch
      logInfo("Executor lost: %s (epoch %d)".format(execId, currentEpoch))
      blockManagerMaster.removeExecutor(execId)

      if (!env.blockManager.externalShuffleServiceEnabled || fetchFailed) {
        // TODO: This will be really slow if we keep accumulating shuffle map stages
        for ((shuffleId, stage) <- shuffleToMapStage) {
          stage.removeOutputsOnExecutor(execId)
          val locs = stage.outputLocs.map(list => if (list.isEmpty) null else list.head).toArray
          mapOutputTracker.registerMapOutputs(shuffleId, locs, changeEpoch = true)
        }
        if (shuffleToMapStage.isEmpty) {
          mapOutputTracker.incrementEpoch()
        }
        clearCacheLocs()
      }
    } else {
      logDebug("Additional executor lost message for " + execId +
               "(epoch " + currentEpoch + ")")
    }
    submitWaitingStages()
  }

  private[scheduler] def handleExecutorAdded(execId: String, host: String) {
    // remove from failedEpoch(execId) ?
    if (failedEpoch.contains(execId)) {
      logInfo("Host added was in lost list earlier: " + host)
      failedEpoch -= execId
    }
    submitWaitingStages()
  }

  private[scheduler] def handleStageCancellation(stageId: Int) {
    stageIdToStage.get(stageId) match {
      case Some(stage) =>
        val jobsThatUseStage: Array[Int] = stage.jobIds.toArray
        jobsThatUseStage.foreach { jobId =>
          handleJobCancellation(jobId, s"because Stage $stageId was cancelled")
        }
      case None =>
        logInfo("No active jobs to kill for Stage " + stageId)
    }
    submitWaitingStages()
  }

  private[scheduler] def handleJobCancellation(jobId: Int, reason: String = "") {
    if (!jobIdToStageIds.contains(jobId)) {
      logDebug("Trying to cancel unregistered job " + jobId)
    } else {
      failJobAndIndependentStages(
        jobIdToActiveJob(jobId), "Job %d cancelled %s".format(jobId, reason))
    }
    submitWaitingStages()
  }

  /**
   * Aborts all jobs depending on a particular Stage. This is called in response to a task set
   * being canceled by the TaskScheduler. Use taskSetFailed() to inject this event from outside.
   */
  private[scheduler] def abortStage(failedStage: Stage, reason: String) {
    if (!stageIdToStage.contains(failedStage.id)) {
      // Skip all the actions if the stage has been removed.
      return
    }
    val dependentJobs: Seq[ActiveJob] =
      activeJobs.filter(job => stageDependsOn(job.finalStage, failedStage)).toSeq
    failedStage.latestInfo.completionTime = Some(clock.getTimeMillis())
    for (job <- dependentJobs) {
      failJobAndIndependentStages(job, s"Job aborted due to stage failure: $reason")
    }
    if (dependentJobs.isEmpty) {
      logInfo("Ignoring failure of " + failedStage + " because all jobs depending on it are done")
    }
  }

  /**
   * Fails a job and all stages that are only used by that job, and cleans up relevant state.
   */
  private def failJobAndIndependentStages(job: ActiveJob, failureReason: String) {
    val error = new SparkException(failureReason)
    var ableToCancelStages = true

    val shouldInterruptThread =
      if (job.properties == null) false
      else job.properties.getProperty(SparkContext.SPARK_JOB_INTERRUPT_ON_CANCEL, "false").toBoolean

    // Cancel all independent, running stages.
    val stages = jobIdToStageIds(job.jobId)
    if (stages.isEmpty) {
      logError("No stages registered for job " + job.jobId)
    }
    stages.foreach { stageId =>
      val jobsForStage: Option[HashSet[Int]] = stageIdToStage.get(stageId).map(_.jobIds)
      if (jobsForStage.isEmpty || !jobsForStage.get.contains(job.jobId)) {
        logError(
          "Job %d not registered for stage %d even though that stage was registered for the job"
            .format(job.jobId, stageId))
      } else if (jobsForStage.get.size == 1) {
        if (!stageIdToStage.contains(stageId)) {
          logError(s"Missing Stage for stage with id $stageId")
        } else {
          // This is the only job that uses this stage, so fail the stage if it is running.
          val stage = stageIdToStage(stageId)
          if (runningStages.contains(stage)) {
            try { // cancelTasks will fail if a SchedulerBackend does not implement killTask
              taskScheduler.cancelTasks(stageId, shouldInterruptThread)
              stage.latestInfo.stageFailed(failureReason)
              listenerBus.post(SparkListenerStageCompleted(stage.latestInfo))
            } catch {
              case e: UnsupportedOperationException =>
                logInfo(s"Could not cancel tasks for stage $stageId", e)
              ableToCancelStages = false
            }
          }
        }
      }
    }

    if (ableToCancelStages) {
      job.listener.jobFailed(error)
      cleanupStateForJobAndIndependentStages(job)
      listenerBus.post(SparkListenerJobEnd(job.jobId, clock.getTimeMillis(), JobFailed(error)))
    }
  }

  /**
   * Return true if one of stage's ancestors is target.
   */
  private def stageDependsOn(stage: Stage, target: Stage): Boolean = {
    if (stage == target) {
      return true
    }
    val visitedRdds = new HashSet[RDD[_]]
    val visitedStages = new HashSet[Stage]
    // We are manually maintaining a stack here to prevent StackOverflowError
    // caused by recursively visiting
    val waitingForVisit = new Stack[RDD[_]]
    def visit(rdd: RDD[_]) {
      if (!visitedRdds(rdd)) {
        visitedRdds += rdd
        for (dep <- rdd.dependencies) {
          dep match {
            case shufDep: ShuffleDependency[_, _, _] =>
              val mapStage = getShuffleMapStage(shufDep, stage.jobId)
              if (!mapStage.isAvailable) {
                visitedStages += mapStage
                waitingForVisit.push(mapStage.rdd)
              }  // Otherwise there's no need to follow the dependency back
            case narrowDep: NarrowDependency[_] =>
              waitingForVisit.push(narrowDep.rdd)
          }
        }
      }
    }
    waitingForVisit.push(stage.rdd)
    while (!waitingForVisit.isEmpty) {
      visit(waitingForVisit.pop())
    }
    visitedRdds.contains(target.rdd)
  }

  /**
   * Gets the locality information associated with a partition of a particular RDD.
   *
   * This method is thread-safe and is called from both DAGScheduler and SparkContext.
   *
   * @param rdd whose partitions are to be looked at
   * @param partition to lookup locality information for
   * @return list of machines that are preferred by the partition
   */
  private[spark]
  def getPreferredLocs(rdd: RDD[_], partition: Int): Seq[TaskLocation] = {
    getPreferredLocsInternal(rdd, partition, new HashSet)
  }

  /**
   * Recursive implementation for getPreferredLocs.
   *
   * This method is thread-safe because it only accesses DAGScheduler state through thread-safe
   * methods (getCacheLocs()); please be careful when modifying this method, because any new
   * DAGScheduler state accessed by it may require additional synchronization.
   * 递归 找最前面rdd的最佳计算位置
   */
  private def getPreferredLocsInternal(
      rdd: RDD[_],
      partition: Int,
      visited: HashSet[(RDD[_],Int)])
    : Seq[TaskLocation] =
  {
    // If the partition has already been visited, no need to re-visit.
    // This avoids exponential path exploration.  SPARK-695
    if (!visited.add((rdd,partition))) {
      // Nil has already been returned for previously visited partitions.
      return Nil
    }
    // If the partition is cached, return the cache locations
    // 如果这个rdd做过缓存，那么返回缓存的位置
    val cached = getCacheLocs(rdd)(partition)
    if (!cached.isEmpty) {
      return cached
    }
    // If the RDD has some placement preferences (as is the case for input RDDs), get those
    val rddPrefs = rdd.preferredLocations(rdd.partitions(partition)).toList
    if (!rddPrefs.isEmpty) {
      return rddPrefs.map(TaskLocation(_))
    }
    // If the RDD has narrow dependencies, pick the first partition of the first narrow dep
    // that has any placement preferences. Ideally we would choose based on transfer sizes,
    // but this will do for now.
    rdd.dependencies.foreach {
      case n: NarrowDependency[_] =>
        for (inPart <- n.getParents(partition)) {
          val locs = getPreferredLocsInternal(n.rdd, inPart, visited)
          if (locs != Nil) {
            return locs
          }
        }
      case _ =>
    }
    Nil
  }

  def stop() {
    logInfo("Stopping DAGScheduler")
    eventProcessLoop.stop()
    taskScheduler.stop()
  }

  // Start the event thread at the end of the constructor
  // 在DAGScheduler的构造方法中，前面都是定义，只有这里是执行
  eventProcessLoop.start()
}

  private[scheduler] class DAGSchedulerEventProcessLoop(dagScheduler: DAGScheduler)
  extends EventLoop[DAGSchedulerEvent]("dag-scheduler-event-loop") with Logging { // 继承EventLoop

    /**
      * The main event loop of the DAG scheduler.
      */
    // 将从阻塞队列中拿出来的事件传递给该方法，根据不同事件的类型，进行不同的业务逻辑处理
    override def onReceive(event: DAGSchedulerEvent): Unit = event match {  // 事件匹配
      // 如果该事件是提交任务，进入JobSubmitted case
      case JobSubmitted(jobId, rdd, func, partitions, allowLocal, callSite, listener, properties) =>
        dagScheduler.handleJobSubmitted(jobId, rdd, func, partitions, allowLocal, callSite,
          listener, properties)

      case StageCancelled(stageId) =>  // Stage取消
        dagScheduler.handleStageCancellation(stageId)

      case JobCancelled(jobId) =>   // Job取消
        dagScheduler.handleJobCancellation(jobId)

      case JobGroupCancelled(groupId) =>
        dagScheduler.handleJobGroupCancelled(groupId)

      case AllJobsCancelled =>
        dagScheduler.doCancelAllJobs()

      case ExecutorAdded(execId, host) =>
        dagScheduler.handleExecutorAdded(execId, host)

      case ExecutorLost(execId) =>
        dagScheduler.handleExecutorLost(execId, fetchFailed = false)

      case BeginEvent(task, taskInfo) =>
        dagScheduler.handleBeginEvent(task, taskInfo)

      case GettingResultEvent(taskInfo) =>
        dagScheduler.handleGetTaskResult(taskInfo)

      case completion @ CompletionEvent(task, reason, _, _, taskInfo, taskMetrics) =>
        dagScheduler.handleTaskCompletion(completion)

      case TaskSetFailed(taskSet, reason) =>
        dagScheduler.handleTaskSetFailed(taskSet, reason)

      case ResubmitFailedStages =>
        dagScheduler.resubmitFailedStages()
    }

  override def onError(e: Throwable): Unit = {
    logError("DAGSchedulerEventProcessLoop failed; shutting down SparkContext", e)
    try {
      dagScheduler.doCancelAllJobs()
    } catch {
      case t: Throwable => logError("DAGScheduler failed to cancel all jobs.", t)
    }
    dagScheduler.sc.stop()
  }

  override def onStop() {
    // Cancel any active jobs in postStop hook
    dagScheduler.cleanUpAfterSchedulerStop()
  }
}

private[spark] object DAGScheduler {
  // The time, in millis, to wait for fetch failure events to stop coming in after one is detected;
  // this is a simplistic way to avoid resubmitting tasks in the non-fetchable map stage one by one
  // as more failure events come in
  val RESUBMIT_TIMEOUT = 200
}<|MERGE_RESOLUTION|>--- conflicted
+++ resolved
@@ -94,7 +94,7 @@
       sc.env)
   }
 
-  def this(sc: SparkContext) = this(sc, sc.taskScheduler)  // 会把taskScheduler传给dagScheduler
+  def this(sc: SparkContext) = this(sc, sc.taskScheduler)
 
   private[scheduler] val nextJobId = new AtomicInteger(0)
   private[scheduler] def numTotalJobs: Int = nextJobId.get()
@@ -147,12 +147,8 @@
   private val messageScheduler =
     Executors.newScheduledThreadPool(1, Utils.namedThreadFactory("dag-scheduler-message"))
   //
-  private[scheduler] val eventProcessLoop = new DAGSchedulerEventProcessLoop(this) // 构造一个DAGSchedulerEventProcessLoop
-<<<<<<< HEAD
+  private[scheduler] val eventProcessLoop = new DAGSchedulerEventProcessLoop(this) //构造一个DAGSchedulerEventProcessLoop
   taskScheduler.setDAGScheduler(this)
-=======
-  taskScheduler.setDAGScheduler(this)  // 将这个DAGScheduler赋值给TaskScheduler
->>>>>>> c7abbfdf
 
   private val outputCommitCoordinator = env.outputCommitCoordinator
 
@@ -232,20 +228,20 @@
    * The jobId value passed in will be used if the stage doesn't already exist with
    * a lower jobId (jobId always increases across jobs.)
    */
-  // 6处被调用
+  //6处被调用
   private def getShuffleMapStage(shuffleDep: ShuffleDependency[_, _, _], jobId: Int): Stage = {
-    // 根据shuffeId查找stage是否存在
+    //根据shuffeId查找stage是否存在
     shuffleToMapStage.get(shuffleDep.shuffleId) match {
-      case Some(stage) => stage // 如果已经存在，则直接返回
-      case None => // 如果不存在
-        // 如果有stage则直接使用，否则根据stage创建新的parent stage
+      case Some(stage) => stage //如果已经存在，则直接返回
+      case None => //如果不存在
+        //如果有stage则直接使用，否则根据stage创建新的parent stage
         // We are going to register ancestor shuffle dependencies
-        // 注册以前的shuffle dependency，并将shuffle dependency转换为新的stage或已经存在的stage
+        //注册以前的shuffle dependency，并将shuffle dependency转换为新的stage或已经存在的stage
         registerShuffleDependencies(shuffleDep, jobId)
         // Then register current shuffleDep
-        // 注册当前的shuffleDep
+        //注册当前的shuffleDep
         val stage =
-          newOrUsedStage( // 也是生成stage的，不过如果stage已经存在，则直接使用
+          newOrUsedStage( //也是生成stage的，不过如果stage已经存在，则直接使用
             shuffleDep.rdd, shuffleDep.rdd.partitions.size, shuffleDep, jobId,
             shuffleDep.rdd.creationSite)
         shuffleToMapStage(shuffleDep.shuffleId) = stage
@@ -264,12 +260,12 @@
   private def newStage(
       rdd: RDD[_], // 最后一个rdd
       numTasks: Int, // 创建newStage方法的这个参数传入的是partitions.size.所以一个分区对应一个task！
-      shuffleDep: Option[ShuffleDependency[_, _, _]], // 是否是一个ShuffleDependence，用于划分Stage的标记
+      shuffleDep: Option[ShuffleDependency[_, _, _]], //是否是一个ShuffleDependence，用于划分Stage的标记
       jobId: Int,
       callSite: CallSite)
     : Stage =
   {
-    val parentStages = getParentStages(rdd, jobId)  // 获取他的父stage
+    val parentStages = getParentStages(rdd, jobId)  //获取他的父stage
     // 获得stage的id
     val id = nextStageId.getAndIncrement()
     // 创建新的stage，会传入父stage，形成依赖关系，组成DAG图
@@ -295,7 +291,7 @@
   {
     val stage = newStage(rdd, numTasks, Some(shuffleDep), jobId, callSite)
     if (mapOutputTracker.containsShuffle(shuffleDep.shuffleId)) {
-      // Stage已经被计算过，从MapOutputTracker中获取计算结果
+      //Stage已经被计算过，从MapOutputTracker中获取计算结果
       val serLocs = mapOutputTracker.getSerializedMapOutputStatuses(shuffleDep.shuffleId)
       val locs = MapOutputTracker.deserializeMapStatuses(serLocs)
       for (i <- 0 until locs.size) {
@@ -315,39 +311,35 @@
    * Get or create the list of parent stages for a given RDD. The stages will be assigned the
    * provided jobId if they haven't already been created with a lower jobId.
    */
-  // 用于获取给定rdd的一系列父stage，每个stage分配一个jobid
+  //用于获取给定rdd的一系列父stage，每个stage分配一个jobid
   private def getParentStages(rdd: RDD[_], jobId: Int): List[Stage] = {
     val parents = new HashSet[Stage]  // parents RDD; HashSet为了防止里面元素重复
-    val visited = new HashSet[RDD[_]]  // 存储已经被访问的RDD，构建的时候是从后往前回溯的一个过程，回溯过之后就会被保存起来。
+    val visited = new HashSet[RDD[_]]  //存储已经被访问的RDD，构建的时候是从后往前回溯的一个过程，回溯过之后就会被保存起来。
     // We are manually maintaining a stack here to prevent StackOverflowError
     // caused by recursively visiting
-    val waitingForVisit = new Stack[RDD[_]]   // 栈
+    val waitingForVisit = new Stack[RDD[_]]   //栈
     def visit(r: RDD[_]) {
-      if (!visited(r)) { // 如果还未访问过该rdd
-        visited += r // 访问过该rdd
+      if (!visited(r)) { //如果还未访问过该rdd
+        visited += r //访问过该rdd
         // Kind of ugly: need to register RDDs with the cache here since
         // we can't do it in its constructor because # of partitions is unknown
-        // 这里会一直向上查找，直到看到Shuffle依赖。如果没有，那么这个作业就是一个stage
-<<<<<<< HEAD
-        for (dep <- r.dependencies) {// 找到该rdd的依赖。宽依赖是多个，窄依赖是一个。所以这里是复数
-=======
-        for (dep <- r.dependencies) { // 找到该rdd的依赖。宽依赖是多个，窄依赖是一个。所以这里是复数
->>>>>>> c7abbfdf
+        //这里会一直向上查找，直到看到Shuffle依赖。如果没有，那么这个作业就是一个stage
+        for (dep <- r.dependencies) {//找到该rdd的依赖。宽依赖是多个，窄依赖是一个。所以这里是复数
           dep match {
-            case shufDep: ShuffleDependency[_, _, _] => // 如果依赖关系是shufDep
-              // 这是真正创建stage的方法
-              parents += getShuffleMapStage(shufDep, jobId) // 如果碰到关系是宽依赖，则使用该方法计算他的stage
-            case _ =>    // 是窄依赖的话
-              waitingForVisit.push(dep.rdd) // 压栈，认为父rdd与该rdd是一个stage
+            case shufDep: ShuffleDependency[_, _, _] => //如果依赖关系是shufDep
+              //这是真正创建stage的方法
+              parents += getShuffleMapStage(shufDep, jobId) //如果碰到关系是宽依赖，则使用该方法计算他的stage
+            case _ =>    //是窄依赖的话
+              waitingForVisit.push(dep.rdd) //压栈，认为父rdd与该rdd是一个stage
           }
         }
       }
     }
-    // 把最后一个rdd压栈
+    //把最后一个rdd压栈
     waitingForVisit.push(rdd)
-    // 不停向上遍历
-    while (!waitingForVisit.isEmpty) { // 如果不为空，则进入循环
-      visit(waitingForVisit.pop()) // 弹栈
+    //不停向上遍历
+    while (!waitingForVisit.isEmpty) { //如果不为空，则进入循环
+      visit(waitingForVisit.pop()) //弹栈
     }
     parents.toList
   }
@@ -396,31 +388,26 @@
     }
     parents
   }
-  // 与getParentStage代码类似，获取没有提交的父Stage
+  //与getParentStage代码类似，获取没有提交的Stage
   private def getMissingParentStages(stage: Stage): List[Stage] = {
-    val missing = new HashSet[Stage]  // 存放划分好的Stage
-    val visited = new HashSet[RDD[_]] // 判断这个Rdd是否遍历过
+    val missing = new HashSet[Stage]
+    val visited = new HashSet[RDD[_]]
     // We are manually maintaining a stack here to prevent StackOverflowError
     // caused by recursively visiting
-    val waitingForVisit = new Stack[RDD[_]] // 存放窄依赖的rdd
+    val waitingForVisit = new Stack[RDD[_]]
     def visit(rdd: RDD[_]) {
       if (!visited(rdd)) {
         visited += rdd
-        if (getCacheLocs(rdd).contains(Nil)) { // 看这个rdd有没有缓存过
-          for (dep <- rdd.dependencies) {  // 遍历这个rdd的依赖
+        if (getCacheLocs(rdd).contains(Nil)) {
+          for (dep <- rdd.dependencies) {
             dep match {
-              // 如果是宽依赖
               case shufDep: ShuffleDependency[_, _, _] =>
-                // 如果是宽依赖，会创建一个ShuffleMapStage
                 val mapStage = getShuffleMapStage(shufDep, stage.jobId)
                 if (!mapStage.isAvailable) {
-                  // 并将这个新创建的ShuffleMapStage放入missing里面
                   missing += mapStage
                 }
-
-              // 如果是窄依赖
               case narrowDep: NarrowDependency[_] =>
-                waitingForVisit.push(narrowDep.rdd) // 将这个窄依赖的rdd放入waitingForVisit栈
+                waitingForVisit.push(narrowDep.rdd)
             }
           }
         }
@@ -512,7 +499,7 @@
    * Submit a job to the job scheduler and get a JobWaiter object back. The JobWaiter object
    * can be used to block until the the job finishes executing or can be used to cancel the job.
    */
-  // 提交一个job到job调度器，返回一个JobWaiter
+  //提交一个job到job调度器，返回一个JobWaiter
   def submitJob[T, U](
       rdd: RDD[T],
       func: (TaskContext, Iterator[T]) => U,
@@ -524,26 +511,23 @@
   {
     // Check to make sure we are not launching a task on a partition that does not exist.
     val maxPartitions = rdd.partitions.length
-    // 如果partition个数 > 最大partition个数或者 小于0 则报错
     partitions.find(p => p >= maxPartitions || p < 0).foreach { p =>
       throw new IllegalArgumentException(
         "Attempting to access a non-existent partition: " + p + ". " +
           "Total number of partitions: " + maxPartitions)
     }
 
-    // jobId 自增一
     val jobId = nextJobId.getAndIncrement()
     if (partitions.size == 0) {
-      // 每个partition 对应一个 task
       return new JobWaiter[U](this, jobId, 0, resultHandler)
     }
 
-    assert(partitions.size > 0)  // true正常运行，false退出
+    assert(partitions.size > 0)
     val func2 = func.asInstanceOf[(TaskContext, Iterator[_]) => _]
     // 创建JobWaiter实例
     val waiter = new JobWaiter(this, jobId, partitions.size, resultHandler)
     // 向eventProcessLoop提交JobSubmited类型的事件，放到eventProcessLoop的阻塞队列中
-    eventProcessLoop.post(JobSubmitted( // 将数据封装到JobSubmitted case class； eventProcessLoop是DAGSchedulerEventProcessLoop，所以post方法找到DAGSchedulerEventProcessLoop的post方法
+    eventProcessLoop.post(JobSubmitted( // 将数据封装到JobSubmitted case class
       jobId, rdd, func2, partitions.toArray, allowLocal, callSite, waiter, properties))
     waiter
   }
@@ -568,7 +552,7 @@
         logInfo("Job %d finished: %s, took %f s".format
           (waiter.jobId, callSite.shortForm, (System.nanoTime - start) / 1e9))
       }
-      // 如果job失败了
+      //如果job失败了
       case JobFailed(exception: Exception) =>
         logInfo("Job %d failed: %s, took %f s".format
           (waiter.jobId, callSite.shortForm, (System.nanoTime - start) / 1e9))
@@ -828,7 +812,6 @@
         val stageInfos = stageIds.flatMap(id => stageIdToStage.get(id).map(_.latestInfo))
         listenerBus.post(
           SparkListenerJobStart(job.jobId, jobSubmissionTime, stageInfos, properties))
-
         // 开始提交 Stage
         submitStage(finalStage)
       }
@@ -839,8 +822,6 @@
   /** Submits stage, but first recursively submits any missing parents. */
   /**
    * 根据最后一个Stage 递归的提交Stage
-   *  逆序job划分stage
-    *  正序提交stage
    * @param stage
    */
   private def submitStage(stage: Stage) {
@@ -855,7 +836,7 @@
         // 判断父Stage是否为空
         if (missing == Nil) { // 为空说明是第一个Stage
           logInfo("Submitting " + stage + " (" + stage.rdd + "), which has no missing parents")
-          // 开始提交最前面（正序）的Stage，将stage封装task，在stage里面切割task
+          // 开始提交最前面的Stage，将stage封装task，在stage里面切割task
           submitMissingTasks(stage, jobId.get)
         } else { // 有父Stage，就递归提交
           for (parent <- missing) {
@@ -948,7 +929,6 @@
       partitionsToCompute.map { id =>
         val p: Int = job.partitions(id)
         val part = stage.rdd.partitions(p)
-        // 或者rdd计算的最佳位置 getPreferredLocs
         val locs = getPreferredLocs(stage.rdd, p)
         // ResultTask将计算结果写入HDFS，NoSQL里
         new ResultTask(stage.id, taskBinary, part, locs, id)
@@ -1393,7 +1373,6 @@
    * This method is thread-safe because it only accesses DAGScheduler state through thread-safe
    * methods (getCacheLocs()); please be careful when modifying this method, because any new
    * DAGScheduler state accessed by it may require additional synchronization.
-   * 递归 找最前面rdd的最佳计算位置
    */
   private def getPreferredLocsInternal(
       rdd: RDD[_],
@@ -1408,7 +1387,6 @@
       return Nil
     }
     // If the partition is cached, return the cache locations
-    // 如果这个rdd做过缓存，那么返回缓存的位置
     val cached = getCacheLocs(rdd)(partition)
     if (!cached.isEmpty) {
       return cached
